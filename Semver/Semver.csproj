﻿<Project Sdk="Microsoft.NET.Sdk">

  <PropertyGroup>
    <Description>A SemVer implementation in .Net based on v2.0.0 of the spec found at http://semver.org</Description>
<<<<<<< HEAD
    <Copyright>Copyright © 2013 Max Hauser, Jeff Walker</Copyright>
    <AssemblyTitle>Semantic versioning</AssemblyTitle>
    <Authors>Max Hauser, Jeff Walker</Authors>
=======
    <Copyright>Copyright © 2013 Max Hauser</Copyright>
    <AssemblyTitle>Semantic versioning</AssemblyTitle>
    <Authors>Max Hauser</Authors>
>>>>>>> 583168e6
    <TargetFrameworks>netstandard1.1;net452</TargetFrameworks>
    <NoWarn>$(NoWarn);CS1591;CA1303</NoWarn>
    <TreatWarningsAsErrors>true</TreatWarningsAsErrors>
    <DebugType>portable</DebugType>
    <GenerateDocumentationFile>true</GenerateDocumentationFile>
    <AssemblyName>Semver</AssemblyName>
    <PackageId>Semver</PackageId>
    <Title>Semantic versioning</Title>
    <PackageTags>semver,semantic,version</PackageTags>
    <PackageReleaseNotes>https://github.com/maxhauser/semver/releases</PackageReleaseNotes>
    <PackageProjectUrl>https://github.com/maxhauser/semver</PackageProjectUrl>
    <RepositoryType>git</RepositoryType>
    <RepositoryUrl>https://github.com/maxhauser/semver.git</RepositoryUrl>
    <Company></Company>
    <Version>0.0.0-dev</Version>
    <InformationalVersion>0.0.0-dev+0000000000</InformationalVersion>
    <PackageLicenseExpression>MIT</PackageLicenseExpression>
<<<<<<< HEAD
    <AssemblyVersion>0.0.0.0</AssemblyVersion>
    <FileVersion>0.0.0.0</FileVersion>
=======
>>>>>>> 583168e6
  </PropertyGroup>

  <PropertyGroup Condition=" '$(TargetFramework)' == 'netstandard1.1' ">
    <DefineConstants>$(DefineConstants);NETSTANDARD;NETSTANDARD1_1</DefineConstants>
  </PropertyGroup>

  <PropertyGroup Condition=" '$(TargetFramework)' == 'net452' ">
    <DefineConstants>$(DefineConstants);NET45</DefineConstants>
  </PropertyGroup>

  <ItemGroup>
    <PackageReference Include="Microsoft.CodeAnalysis.NetAnalyzers" Version="5.0.3">
      <PrivateAssets>all</PrivateAssets>
      <IncludeAssets>runtime; build; native; contentfiles; analyzers; buildtransitive</IncludeAssets>
    </PackageReference>
<<<<<<< HEAD
  </ItemGroup>

=======
    <PackageReference Include="Microsoft.CodeAnalysis.PublicApiAnalyzers" Version="3.3.2">
      <PrivateAssets>all</PrivateAssets>
      <IncludeAssets>runtime; build; native; contentfiles; analyzers; buildtransitive</IncludeAssets>
    </PackageReference>
  </ItemGroup>

    <ItemGroup>
        <AdditionalFiles Include="PublicAPI/$(TargetFramework)/PublicAPI.Shipped.txt" />
        <AdditionalFiles Include="PublicAPI/$(TargetFramework)/PublicAPI.Unshipped.txt" />
    </ItemGroup>
>>>>>>> 583168e6
</Project>
<|MERGE_RESOLUTION|>--- conflicted
+++ resolved
@@ -1,66 +1,52 @@
-﻿<Project Sdk="Microsoft.NET.Sdk">
-
-  <PropertyGroup>
-    <Description>A SemVer implementation in .Net based on v2.0.0 of the spec found at http://semver.org</Description>
-<<<<<<< HEAD
-    <Copyright>Copyright © 2013 Max Hauser, Jeff Walker</Copyright>
-    <AssemblyTitle>Semantic versioning</AssemblyTitle>
-    <Authors>Max Hauser, Jeff Walker</Authors>
-=======
-    <Copyright>Copyright © 2013 Max Hauser</Copyright>
-    <AssemblyTitle>Semantic versioning</AssemblyTitle>
-    <Authors>Max Hauser</Authors>
->>>>>>> 583168e6
-    <TargetFrameworks>netstandard1.1;net452</TargetFrameworks>
-    <NoWarn>$(NoWarn);CS1591;CA1303</NoWarn>
-    <TreatWarningsAsErrors>true</TreatWarningsAsErrors>
-    <DebugType>portable</DebugType>
-    <GenerateDocumentationFile>true</GenerateDocumentationFile>
-    <AssemblyName>Semver</AssemblyName>
-    <PackageId>Semver</PackageId>
-    <Title>Semantic versioning</Title>
-    <PackageTags>semver,semantic,version</PackageTags>
-    <PackageReleaseNotes>https://github.com/maxhauser/semver/releases</PackageReleaseNotes>
-    <PackageProjectUrl>https://github.com/maxhauser/semver</PackageProjectUrl>
-    <RepositoryType>git</RepositoryType>
-    <RepositoryUrl>https://github.com/maxhauser/semver.git</RepositoryUrl>
-    <Company></Company>
-    <Version>0.0.0-dev</Version>
-    <InformationalVersion>0.0.0-dev+0000000000</InformationalVersion>
-    <PackageLicenseExpression>MIT</PackageLicenseExpression>
-<<<<<<< HEAD
-    <AssemblyVersion>0.0.0.0</AssemblyVersion>
-    <FileVersion>0.0.0.0</FileVersion>
-=======
->>>>>>> 583168e6
-  </PropertyGroup>
-
-  <PropertyGroup Condition=" '$(TargetFramework)' == 'netstandard1.1' ">
-    <DefineConstants>$(DefineConstants);NETSTANDARD;NETSTANDARD1_1</DefineConstants>
-  </PropertyGroup>
-
-  <PropertyGroup Condition=" '$(TargetFramework)' == 'net452' ">
-    <DefineConstants>$(DefineConstants);NET45</DefineConstants>
-  </PropertyGroup>
-
-  <ItemGroup>
-    <PackageReference Include="Microsoft.CodeAnalysis.NetAnalyzers" Version="5.0.3">
-      <PrivateAssets>all</PrivateAssets>
-      <IncludeAssets>runtime; build; native; contentfiles; analyzers; buildtransitive</IncludeAssets>
-    </PackageReference>
-<<<<<<< HEAD
-  </ItemGroup>
-
-=======
-    <PackageReference Include="Microsoft.CodeAnalysis.PublicApiAnalyzers" Version="3.3.2">
-      <PrivateAssets>all</PrivateAssets>
-      <IncludeAssets>runtime; build; native; contentfiles; analyzers; buildtransitive</IncludeAssets>
-    </PackageReference>
-  </ItemGroup>
-
-    <ItemGroup>
-        <AdditionalFiles Include="PublicAPI/$(TargetFramework)/PublicAPI.Shipped.txt" />
-        <AdditionalFiles Include="PublicAPI/$(TargetFramework)/PublicAPI.Unshipped.txt" />
-    </ItemGroup>
->>>>>>> 583168e6
-</Project>
+﻿<Project Sdk="Microsoft.NET.Sdk">
+
+  <PropertyGroup>
+    <Description>A SemVer implementation in .Net based on v2.0.0 of the spec found at http://semver.org</Description>
+    <Copyright>Copyright © 2013 Max Hauser, Jeff Walker</Copyright>
+    <AssemblyTitle>Semantic versioning</AssemblyTitle>
+    <Authors>Max Hauser, Jeff Walker</Authors>
+    <TargetFrameworks>netstandard1.1;net452</TargetFrameworks>
+    <NoWarn>$(NoWarn);CS1591;CA1303</NoWarn>
+    <TreatWarningsAsErrors>true</TreatWarningsAsErrors>
+    <DebugType>portable</DebugType>
+    <GenerateDocumentationFile>true</GenerateDocumentationFile>
+    <AssemblyName>Semver</AssemblyName>
+    <PackageId>Semver</PackageId>
+    <Title>Semantic versioning</Title>
+    <PackageTags>semver,semantic,version</PackageTags>
+    <PackageReleaseNotes>https://github.com/maxhauser/semver/releases</PackageReleaseNotes>
+    <PackageProjectUrl>https://github.com/maxhauser/semver</PackageProjectUrl>
+    <RepositoryType>git</RepositoryType>
+    <RepositoryUrl>https://github.com/maxhauser/semver.git</RepositoryUrl>
+    <Company></Company>
+    <Version>0.0.0-dev</Version>
+    <InformationalVersion>0.0.0-dev+0000000000</InformationalVersion>
+    <PackageLicenseExpression>MIT</PackageLicenseExpression>
+    <AssemblyVersion>0.0.0.0</AssemblyVersion>
+    <FileVersion>0.0.0.0</FileVersion>
+  </PropertyGroup>
+
+  <PropertyGroup Condition=" '$(TargetFramework)' == 'netstandard1.1' ">
+    <DefineConstants>$(DefineConstants);NETSTANDARD;NETSTANDARD1_1</DefineConstants>
+  </PropertyGroup>
+
+  <PropertyGroup Condition=" '$(TargetFramework)' == 'net452' ">
+    <DefineConstants>$(DefineConstants);NET45</DefineConstants>
+  </PropertyGroup>
+
+  <ItemGroup>
+    <PackageReference Include="Microsoft.CodeAnalysis.NetAnalyzers" Version="5.0.3">
+      <PrivateAssets>all</PrivateAssets>
+      <IncludeAssets>runtime; build; native; contentfiles; analyzers; buildtransitive</IncludeAssets>
+    </PackageReference>
+    <PackageReference Include="Microsoft.CodeAnalysis.PublicApiAnalyzers" Version="3.3.2">
+      <PrivateAssets>all</PrivateAssets>
+      <IncludeAssets>runtime; build; native; contentfiles; analyzers; buildtransitive</IncludeAssets>
+    </PackageReference>
+  </ItemGroup>
+
+    <ItemGroup>
+        <AdditionalFiles Include="PublicAPI/$(TargetFramework)/PublicAPI.Shipped.txt" />
+        <AdditionalFiles Include="PublicAPI/$(TargetFramework)/PublicAPI.Unshipped.txt" />
+    </ItemGroup>
+</Project>